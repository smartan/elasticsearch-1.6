--- conflicted
+++ resolved
@@ -223,19 +223,11 @@
         }
     }
 
-<<<<<<< HEAD
-    /***
-     * QUERY_THEN_FETCH 执行一阶段请求
-     * @param node    DiscoveryNode  要执行的节点
-     * @param request   ShardSearchTransportRequest  内部请求
-     * @param listener  SearchServiceListener  用来回调listener.onFailure()或者listener.onResult()
-=======
     /**
      * 执行Query COUNT 和 QUERY_THEN_FETCH
      * @param node      DiscoveryNode
      * @param request   ShardSearchTransportRequest
      * @param listener  SearchServiceListener
->>>>>>> 317b31c3
      */
     public void sendExecuteQuery(DiscoveryNode node, final ShardSearchTransportRequest request, final SearchServiceListener<QuerySearchResultProvider> listener) {
         // 如果shard所在的节点id和当前节点id相同
